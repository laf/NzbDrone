--- conflicted
+++ resolved
@@ -580,11 +580,8 @@
     <Content Include="Scripts\2011.1.414\telerik.treeview.min.js" />
     <Content Include="Scripts\2011.1.414\telerik.upload.min.js" />
     <Content Include="Scripts\2011.1.414\telerik.window.min.js" />
-<<<<<<< HEAD
     <Content Include="Scripts\AutoComplete.js" />
-=======
-    <Content Include="Scripts\settingsForm.js" />
->>>>>>> bbb318a2
+        <Content Include="Scripts\settingsForm.js" />
     <Content Include="Scripts\doTimeout.js" />
     <Content Include="Scripts\episodeSearch.js" />
     <Content Include="Scripts\jquery-1.6.1-vsdoc.js" />
