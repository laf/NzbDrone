--- conflicted
+++ resolved
@@ -33,28 +33,6 @@
 *.tlh
 *.tmp
 *.log
-<<<<<<< HEAD
-[Bb]in
-[Dd]ebug*/
-[Rr]elease]*/
-*.lib
-*.sbr
-*.nzb
-obj/
-_ReSharper*/
-[Tt]est
-[Rr]esult[s]
-[Nn]zbs
-[Bb]uild/
-[Ll]ogs/
-[Aa]pp_Data/
-packages/
-/FakesAssemblies/
-#NZBDrone specific
-*.db
-*Web.Publish.xml
-NzbDrone.Web/NzbDrone.Web.Publish.xml
-=======
 *.vspscc
 *.vssscc
 .builds
@@ -64,7 +42,7 @@
 *.aps
 *.ncb
 *.opensdf
->>>>>>> 4804a18d
+[Rr]esult[s]
 *.sdf
 
 # Visual Studio profiler
@@ -135,6 +113,9 @@
 App_Data/*.mdf
 App_Data/*.ldf
 
+# Git Files
+*.orig
+
 # Tools
 _NCrunch_*
 _TeamCity*
